--- conflicted
+++ resolved
@@ -601,21 +601,7 @@
     if isinstance(kind, str):
         kind = [kind]
         
-    if 'mark' in kind: 
-<<<<<<< HEAD
-        # Mark the selected nodes with the marker +
-        sn1 = ax.scatter(x, y, c='w', **kws)
-
-    if 'label' in kind:
-        # Show labels e.g. gene names
-        if test: print(x, y, labels)
-        assert len(x) == len(labels), f"len(x)!=len(labels): {len(x)}!={len(labels)}"
-        if test: ax.plot(x, y, 'r*')
-        for i, label in enumerate(labels):
-            ax.text(x[i], y[i], label, fontdict={'color': 'white', 'size': 14, 'weight': 'bold'},
-                    bbox={'facecolor': 'black', 'alpha': 0.5, 'pad': 3},
-                    horizontalalignment='center', verticalalignment='center')
-=======
+    if 'mark' in kind:
         ## mark the selected nodes with the marker +
         sn1 = ax.scatter(x, y, **kws)
 
@@ -631,7 +617,6 @@
                     ha='center',
                     va=label_va,
                    )
->>>>>>> 4ead3fbc
 
     if not legend_label is None:
         # Legend
